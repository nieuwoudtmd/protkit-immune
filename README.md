--- conflicted
+++ resolved
@@ -5,14 +5,8 @@
 
 # Protkit
 
-<<<<<<< HEAD
-Protkit is a Python library that can be used for a variety of tasks
-in computational biology and bioinformatics, focusing on structural bioinformatics
-=======
-Protkit is an open source Python library for that can be used for a variety of tasks
-in computational biology and bioinformatics, focusing on structural bioinformations
->>>>>>> dcfc8215
-and protein engineering.
+Protkit is an open source Python library that can be used for a variety of tasks in computational biology 
+and bioinformatics, focusing on structural bioinformatics, protein engineering and machine learning.
 
 It is designed to support the broad community of computational biologists,
 bioinformaticians and machine learning researchers in academia, industry
